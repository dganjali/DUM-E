import serial
import time
import math

class IKSolver:
    def __init__(self, P1, P2, P3):
        self.P1 = P1
        self.P2 = P2
        self.P3 = P3

    def solve(self, x, y, phi, elbow='down'):
        """
        Inverse kinematics for a 3R planar arm.
        elbow='down' -> theta2 positive
        elbow='up'   -> theta2 negative
        """
        l1, l2, l3 = self.P1, self.P2, self.P3  # link lengths (cm)
        # wrist position
        xw = x - l3 * math.cos(phi)
        yw = y - l3 * math.sin(phi)
        r2 = xw*xw + yw*yw

        # cos(theta2)
        c2 = (r2 - l1*l1 - l2*l2) / (2*l1*l2)
        if c2 > 1 or c2 < -1:
            print("TARGET UNREACHABLE")
            return None  # unreachable

        s2_mag = abs(math.sqrt(1 - c2*c2))
        # sign choice: elbow-down = +, elbow-up = -
        s2 = s2_mag if elbow == 'down' else -s2_mag
        theta2 = math.atan2(s2, c2)

        # theta1
        k1 = l1 + l2 * c2
        k2 = l2 * s2
        theta1 = math.atan2(yw, xw) - math.atan2(k2, k1)

        # theta3
        theta3 = phi - theta1 - theta2

        # wrap to [-pi, pi]
        wrap = lambda a: (a + math.pi) % (2*math.pi) - math.pi

        return wrap(theta1), wrap(theta2), wrap(theta3)
    
def IK_to_servo_angles(angles):
    yaw, p1, p2, p3, roll, claw = angles
    # yaw
    yaw = -0.711 * yaw + 113.0
    # p1
        ## restrain p1 angle
    if p1 > -90 and p1 < -35:
        p1 = -35
    if p1 < -90 and p1 > -149:
        p1 = -149
    if p1 < -90 and p1 >= -180:
        p1 += 360
    p1 = -0.0939 * p1 + 28
    # p2
    p2 = 0.6444 * p2 + 88
    # p3
    p3 = 90 - p3
    # roll
    roll = roll
    # claw
    claw = claw * 125
    return int(yaw), int(p1), int(p2), int(p3), int(roll), int(claw)
    
def sendTargets(angles, uno):
    yaw, p1, p2, p3, roll, claw = angles

    uno_string = f"yaw:{yaw:.2f};p1:{p1:.2f};p2:{p2:.2f};p3:{p3:.2f};roll:{roll:.2f};cw:{claw:.2f}\n"
    #print(uno_string)
    uno.write(uno_string.encode())

def get_yaw_angle(x, y):
    angle = math.atan2(y, x)
    wrap = lambda a: (a + math.pi) % (2*math.pi) - math.pi
    return wrap(angle)

def projection(x, y, z):
    return math.sqrt(x**2 + y**2), z
    

def grab(ikSolver, x, y, phi, ser, x2, y2):
    x += 1
    y -= 3
    idle_angle = ikSolver.solve(math.sqrt(x**2 + y**2), 5, 300 * math.pi / 180, elbow='up')
    angles = (get_yaw_angle(x, y),) + idle_angle + (0, 1)  # open claw
    angles = tuple(int(math.degrees(a)) for a in angles)  # deg
    sendTargets(angles, ser)
    time.sleep(1)  # wait for arm to reach position
    
    #grab
    down_angle = ikSolver.solve(math.sqrt(x**2 + y**2), -4, phi * math.pi / 180, elbow='up')
    angles = (get_yaw_angle(x, y),) + down_angle + (0, 1)  # open claw
    angles = tuple(int(math.degrees(a)) for a in angles)  # deg
    sendTargets(angles, ser)
    time.sleep(1.5)  # wait for arm to reach position
    angles = (get_yaw_angle(x, y),) + down_angle + (0, 0)  # close claw
    angles = tuple(int(math.degrees(a)) for a in angles)  # deg
    sendTargets(angles, ser)
    time.sleep(1)  # wait for arm to reach position

    #lift
    angles = (get_yaw_angle(x, y),) + idle_angle + (0, 0)  # close claw
    angles = tuple(int(math.degrees(a)) for a in angles)  # deg
    sendTargets(angles, ser)
    time.sleep(3)  # wait for arm to reach position

    #DROP OFF
    move(ikSolver, x2, y2, 0, phi, ser, claw_open=0)
    time.sleep(1.5)
    move(ikSolver, x2, y2, 0, phi, ser, claw_open=1)

def move_to_idle_position(ikSolver, ser):
    # SETTING TARGETS
    x, y, z = 4, 4, 22  # cm
    phi = 0 * math.pi / 180
    roll_angle, claw_open = 0, 1

    # Calculate angles
    x_target, y_target = projection(x, y, z)
    pitch_angles = ikSolver.solve(x_target, y_target, phi, elbow='up')
    angles = (get_yaw_angle(x, y),) + pitch_angles + (roll_angle, claw_open)
    angles = tuple(int(math.degrees(a)) for a in angles)  # convert to degrees
    print(angles)
    sendTargets(angles, ser)
    print("a")

# Control update rate

def move(ikSolver, x, y, z, phi, ser, claw_open=1, roll_angle=0, elbow='up'):
    # Calculate angles
    x_target, y_target = projection(x, y, z)
    pitch_angles = ikSolver.solve(x_target, y_target, phi, elbow=elbow)
    angles = (get_yaw_angle(x, y),) + pitch_angles + (roll_angle, claw_open)
    angles = tuple(int(math.degrees(a)) for a in angles)  # convert to degrees
    print(angles)
    print("b")
    sendTargets(angles, ser)

def wave_bye(ikSolver, ser):
    for i in range(3):
        ser.write("yaw:90;p1:90;p2:45;p3:0;roll:90;cw:1".encode())
        time.sleep(0.5)
        ser.write("yaw:90;p1:90;p2:-45;p3:0;roll:90;cw:1".encode())
        time.sleep(0.5)

def shake_yes(ikSolver, ser):
    for i in range(6):
        ser.write("yaw:45;p1:90;p2:0;p3:-60;roll:0;cw:0".encode())
        time.sleep(0.25)
        ser.write("yaw:45;p1:90;p2:0;p3:-90;roll:0;cw:0".encode())
        time.sleep(0.25)

def shake_no(ikSolver, ser):
    for i in range(3):
        ser.write("yaw:0;p1:90;p2:0;p3:-90;roll:-60;cw:0".encode())
        time.sleep(0.5)
        ser.write("yaw:0;p1:90;p2:0;p3:-90;roll:60;cw:0".encode())
        time.sleep(0.5)
    

def shake_hand(ikSolver, ser):
    for i in range(4):
        ser.write("yaw:0;p1:45;p2:-15;p3:0;roll:90;cw:0".encode())
        time.sleep(0.5)
        ser.write("yaw:0;p1:45;p2:-15;p3:0;roll:90;cw:1".encode())
        time.sleep(0.5)

def move_to_hold(ikSolver, ser, x, y):
    move(ikSolver, x, y, 8, 0, ser, claw_open=1)

def hold(ikSolver, ser, x, y):
    move(ikSolver, x, y, 8, 0, ser, claw_open=0)

if __name__ == "__main__":
    ser = serial.Serial("/dev/serial/by-id/usb-1a86_USB_Serial-if00-port0", 9600, timeout=0.05, write_timeout=0.05)
    ikSolver = IKSolver(P1=12.0, P2=12.3, P3=8.0)
    time.sleep(3)

    try:
        # wave_bye(ikSolver, ser)
<<<<<<< HEAD
        # move_to_idle_position(ikSolver, ser)
        # grab(ikSolver, 10.5, 16.4, 270, ser, 0, 15)
        move_to_hold(ikSolver, ser,18.19, 3.84)
        time.sleep(5)
        hold(ikSolver, ser,18.19, 3.84)
=======
        move_to_idle_position(ikSolver, ser)
>>>>>>> 8c26a09b
        #time.sleep(10)
        # wave_bye(ikSolver, ser)
        # time.sleep(10)
        # shake_no(ikSolver, ser)
        # time.sleep(10)
        # shake_yes(ikSolver, ser)
        # time.sleep(10)
        # shake_hand(ikSolver, ser)
        # shake_no(ikSolver, ser)
        # shake_yes(ikSolver, ser)'

        #2 -3
        # grab(ikSolver, 6.08, 17.93, 270, ser, 0, 15)

    except KeyboardInterrupt:
        print("Stopped by user.")

    # finally:
    #     uno.close()
    #     master.close()<|MERGE_RESOLUTION|>--- conflicted
+++ resolved
@@ -183,15 +183,8 @@
 
     try:
         # wave_bye(ikSolver, ser)
-<<<<<<< HEAD
         # move_to_idle_position(ikSolver, ser)
-        # grab(ikSolver, 10.5, 16.4, 270, ser, 0, 15)
-        move_to_hold(ikSolver, ser,18.19, 3.84)
-        time.sleep(5)
-        hold(ikSolver, ser,18.19, 3.84)
-=======
-        move_to_idle_position(ikSolver, ser)
->>>>>>> 8c26a09b
+        grab(ikSolver, 3.6, 17.5, 270, ser, 0, 15)
         #time.sleep(10)
         # wave_bye(ikSolver, ser)
         # time.sleep(10)
